--- conflicted
+++ resolved
@@ -56,7 +56,6 @@
     public static void register(Object o) {
         LOADER = new WeakReference<ClassLoader>(o.getClass().getClassLoader());
     }
-<<<<<<< HEAD
     @Test public void loaderReleased() throws Exception {
         WorkflowJob p = r.jenkins.createProject(WorkflowJob.class, "p");
         p.setDefinition(new CpsFlowDefinition(CpsFlowExecutionTest.class.getName() + ".register(this)"));
@@ -73,26 +72,6 @@
             // assuming that Groovy version is newer
         }
         MemoryAssert.assertGC(LOADER);
-=======
-    @Test public void loaderReleased() {
-        story.addStep(new Statement() {
-            @Override public void evaluate() throws Throwable {
-                WorkflowJob p = story.j.jenkins.createProject(WorkflowJob.class, "p");
-                p.setDefinition(new CpsFlowDefinition(CpsFlowExecutionTest.class.getName() + ".register(this)"));
-                story.j.assertBuildStatusSuccess(p.scheduleBuild2(0));
-                assertNotNull(LOADER);
-                System.err.println(LOADER.get());
-                {
-                    // TODO in Groovy 1.8.9 this keeps static state, but only for the last script (as also noted in JENKINS-23762).
-                    // The fix of GROOVY-5025 (62bfb68) in 1.9 addresses this, which we would get if JENKINS-21249 is implemented.
-                    Field f = ASTTransformationVisitor.class.getDeclaredField("compUnit");
-                    f.setAccessible(true);
-                    f.set(null, null);
-                }
-                MemoryAssert.assertGC(LOADER);
-            }
-        });
->>>>>>> b66da1d2
     }
 
     /* Failed attempt to make the test print soft references it has trouble clearing. The test ultimately passes, but cannot find the soft references via any root path.
