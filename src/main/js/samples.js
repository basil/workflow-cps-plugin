exports.addSamplesWidget = function(editor, editorId, samplesUrl) {
    var samples = [];

    var $ = require('jqueryui-detached').getJQueryUI();

    if ($('#workflow-editor-wrapper .samples').length) {
        // Already there.
        return;
    }

    var $aceEditor = $('#' + editorId);
    var sampleSelect = $('<select></select>');
    
    sampleSelect.append('<option >try sample Pipeline...</option>');
    new Ajax.Request(samplesUrl, {
        onSuccess : function(data) {
            samples = data.responseJSON.samples;
            for (var i = 0; i < samples.length; i++) {
                sampleSelect.append('<option value="' + samples[i].name + '">' + samples[i].title + '</option>');
            }
        }
    });
    
    var samplesDiv = $('<div class="samples"></div>');
    samplesDiv.append(sampleSelect);

    samplesDiv.insertBefore($aceEditor);
    samplesDiv.css({
        'position': 'absolute',
        'right': '1px',
        'z-index': 100,
        'top': '1px'
    });

    sampleSelect.change(function() {
        var theSample = getSample(sampleSelect.val(), samples);
        editor.setValue(theSample, 1);
    });    
};

function getSample(sampleName, samples) {
    for (var i = 0; i < samples.length; i++) {
        if (samples[i].name === sampleName) {
            return samples[i].script;
        }
    }
    return '';
<<<<<<< HEAD
}

samples.push({
    name: 'hello',
    title: 'Hello World',
    script:
        "pipeline {\n" +
        "    agent any\n" +
        "\n" +
        "    stages {\n" +
        "        stage('Hello') {\n" +
        "            steps {\n" +
        "                echo 'Hello World'\n" +
        "            }\n" +
        "        }\n" +
        "    }\n" +
        "}"
});

samples.push({
    name: 'github-maven',
    title: 'GitHub + Maven',
    script:
        "pipeline {\n" +
        "    agent any\n" +
        "\n" +
        "    tools {\n" +
        "        // Install the Maven version configured as \"M3\" and add it to the path.\n" +
        "        maven \"M3\"\n" +
        "    }\n" +
        "\n" +
        "    stages {\n" +
        "        stage('Build') {\n" +
        "            steps {\n" +
        "                // Get some code from a GitHub repository\n" +
        "                git 'https://github.com/jglick/simple-maven-project-with-tests.git'\n" +
        "\n" +
        "                // Run Maven on a Unix agent.\n" +
        "                sh \"mvn -Dmaven.test.failure.ignore=true clean package\"\n" +
        "\n" +
        "                // To run Maven on a Windows agent, use\n" +
        "                // bat \"mvn -Dmaven.test.failure.ignore=true clean package\"\n" +
        "            }\n" +
        "\n" +
        "            post {\n" +
        "                // If Maven was able to run the tests, even if some of the test\n" +
        "                // failed, record the test results and archive the jar file.\n" +
        "                success {\n" +
        "                    junit '**/target/surefire-reports/TEST-*.xml'\n" +
        "                    archiveArtifacts 'target/*.jar'\n" +
        "                }\n" +
        "            }\n" +
        "        }\n" +
        "    }\n" +
        "}"
});

samples.push({
    name: 'scripted',
    title: 'Scripted Pipeline',
    script:
    "node {\n" +
    "    def mvnHome\n" +
    "    stage('Preparation') { // for display purposes\n" +
    "        // Get some code from a GitHub repository\n" +
    "        git 'https://github.com/jglick/simple-maven-project-with-tests.git'\n" +
    "        // Get the Maven tool.\n" +
    "        // ** NOTE: This 'M3' Maven tool must be configured\n" +
    "        // **       in the global configuration.           \n" +
    "        mvnHome = tool 'M3'\n" +
    "    }\n" +
    "    stage('Build') {\n" +
    "        // Run the maven build\n" +
    "        withEnv([\"MVN_HOME=$mvnHome\"]) {\n" +
    "            if (isUnix()) {\n" +
    "                sh '\"$MVN_HOME/bin/mvn\" -Dmaven.test.failure.ignore clean package'\n" +
    "            } else {\n" +
    "                bat(/\"%MVN_HOME%\\bin\\mvn\" -Dmaven.test.failure.ignore clean package/)\n" +
    "            }\n" +
    "        }\n" +
    "    }\n" +
    "    stage('Results') {\n" +
    "        junit '**/target/surefire-reports/TEST-*.xml'\n" + // assumes junit & workflow-basic-steps up to date
    "        archiveArtifacts 'target/*.jar'\n" +
    "    }\n" +
    "}"
});
=======
}
>>>>>>> baf061bd
<|MERGE_RESOLUTION|>--- conflicted
+++ resolved
@@ -45,94 +45,4 @@
         }
     }
     return '';
-<<<<<<< HEAD
-}
-
-samples.push({
-    name: 'hello',
-    title: 'Hello World',
-    script:
-        "pipeline {\n" +
-        "    agent any\n" +
-        "\n" +
-        "    stages {\n" +
-        "        stage('Hello') {\n" +
-        "            steps {\n" +
-        "                echo 'Hello World'\n" +
-        "            }\n" +
-        "        }\n" +
-        "    }\n" +
-        "}"
-});
-
-samples.push({
-    name: 'github-maven',
-    title: 'GitHub + Maven',
-    script:
-        "pipeline {\n" +
-        "    agent any\n" +
-        "\n" +
-        "    tools {\n" +
-        "        // Install the Maven version configured as \"M3\" and add it to the path.\n" +
-        "        maven \"M3\"\n" +
-        "    }\n" +
-        "\n" +
-        "    stages {\n" +
-        "        stage('Build') {\n" +
-        "            steps {\n" +
-        "                // Get some code from a GitHub repository\n" +
-        "                git 'https://github.com/jglick/simple-maven-project-with-tests.git'\n" +
-        "\n" +
-        "                // Run Maven on a Unix agent.\n" +
-        "                sh \"mvn -Dmaven.test.failure.ignore=true clean package\"\n" +
-        "\n" +
-        "                // To run Maven on a Windows agent, use\n" +
-        "                // bat \"mvn -Dmaven.test.failure.ignore=true clean package\"\n" +
-        "            }\n" +
-        "\n" +
-        "            post {\n" +
-        "                // If Maven was able to run the tests, even if some of the test\n" +
-        "                // failed, record the test results and archive the jar file.\n" +
-        "                success {\n" +
-        "                    junit '**/target/surefire-reports/TEST-*.xml'\n" +
-        "                    archiveArtifacts 'target/*.jar'\n" +
-        "                }\n" +
-        "            }\n" +
-        "        }\n" +
-        "    }\n" +
-        "}"
-});
-
-samples.push({
-    name: 'scripted',
-    title: 'Scripted Pipeline',
-    script:
-    "node {\n" +
-    "    def mvnHome\n" +
-    "    stage('Preparation') { // for display purposes\n" +
-    "        // Get some code from a GitHub repository\n" +
-    "        git 'https://github.com/jglick/simple-maven-project-with-tests.git'\n" +
-    "        // Get the Maven tool.\n" +
-    "        // ** NOTE: This 'M3' Maven tool must be configured\n" +
-    "        // **       in the global configuration.           \n" +
-    "        mvnHome = tool 'M3'\n" +
-    "    }\n" +
-    "    stage('Build') {\n" +
-    "        // Run the maven build\n" +
-    "        withEnv([\"MVN_HOME=$mvnHome\"]) {\n" +
-    "            if (isUnix()) {\n" +
-    "                sh '\"$MVN_HOME/bin/mvn\" -Dmaven.test.failure.ignore clean package'\n" +
-    "            } else {\n" +
-    "                bat(/\"%MVN_HOME%\\bin\\mvn\" -Dmaven.test.failure.ignore clean package/)\n" +
-    "            }\n" +
-    "        }\n" +
-    "    }\n" +
-    "    stage('Results') {\n" +
-    "        junit '**/target/surefire-reports/TEST-*.xml'\n" + // assumes junit & workflow-basic-steps up to date
-    "        archiveArtifacts 'target/*.jar'\n" +
-    "    }\n" +
-    "}"
-});
-=======
-}
->>>>>>> baf061bd
+}