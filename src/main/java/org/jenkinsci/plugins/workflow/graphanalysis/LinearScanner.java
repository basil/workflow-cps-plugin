--- conflicted
+++ resolved
@@ -40,14 +40,9 @@
  *
  * <p>Use case: we don't care about parallel branches or know they don't exist, we just want to walk through the top-level blocks.
  *
-<<<<<<< HEAD
- * <p/>This is the fastest & simplest way to walk a flow, because you only care about a single node at a time.
+ * <p>This is the fastest & simplest way to walk a flow, because you only care about a single node at a time.
  * Nuance: where there are multiple parent nodes (in a parallel block), and one is blacklisted, we'll find the first non-blacklisted one.
- * @author <samvanoort@gmail.com>Sam Van Oort</samvanoort@gmail.com>
-=======
- * <p>This is the fastest and simplest way to walk a flow, because you only care about a single node at a time.
  * @author Sam Van Oort
->>>>>>> cf4d5acb
  */
 @NotThreadSafe
 public class LinearScanner extends AbstractFlowScanner {
