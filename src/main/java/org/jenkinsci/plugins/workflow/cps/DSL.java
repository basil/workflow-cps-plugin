--- conflicted
+++ resolved
@@ -158,6 +158,7 @@
             }
             unreportedAmbiguousFunctions = new HashSet<>(0);
             for (StepDescriptor d : StepDescriptor.all()) {
+                // TODO consider adding metasteps here and in reportAmbiguousStepInvocation
                 String functionName = d.getFunctionName();
                 if (functions.containsKey(functionName)) {
                     unreportedAmbiguousFunctions.add(functionName);
@@ -169,15 +170,11 @@
         }
         final StepDescriptor sd = functions.getOrDefault(name, stepClassNames.get(name));
         if (sd != null) {
-<<<<<<< HEAD
-            return invokeStep(sd, args, name);
-=======
             if (Util.isOverridden(DSL.class, getClass(), "invokeStep", StepDescriptor.class, Object.class) &&
                     !Util.isOverridden(DSL.class, getClass(), "invokeStep", StepDescriptor.class, String.class, Object.class)) {
                 return invokeStep(sd, args);
             }
             return invokeStep(sd, name, args);
->>>>>>> f610f0bc
         }
         if (SymbolLookup.get().findDescriptor(Describable.class, name) != null) {
             return invokeDescribable(name,args);
@@ -207,9 +204,6 @@
      * When {@link #invokeMethod(String, Object)} is calling a {@link StepDescriptor}
      * @deprecated Prefer {@link #invokeStep(StepDescriptor, String, Object)}
      */
-<<<<<<< HEAD
-    protected Object invokeStep(StepDescriptor d, Object args, String methodName) {
-=======
     protected Object invokeStep(StepDescriptor d, Object args) {
         return invokeStep(d, d.getFunctionName(), args);
     }
@@ -217,11 +211,10 @@
     /**
      * When {@link #invokeMethod(String, Object)} is calling a {@link StepDescriptor}
      * @param d The {@link StepDescriptor} being invoked.
-     * @param name The name used to invoke the step. Will be either {@code d.getFunctionName()} or {@code d.clazz.getName()}.
+     * @param name The name used to invoke the step. May be {@link StepDescriptor#getFunctionName}, a symbol as in {@link StepDescriptor#metaStepsOf}, or {@code d.clazz.getName()}.
      * @param args The arguments passed to the step.
      */
     protected Object invokeStep(StepDescriptor d, String name, Object args) {
->>>>>>> f610f0bc
         final NamedArgsAndClosure ps = parseArgs(args, d);
 
         CpsThread thread = CpsThread.current();
@@ -304,7 +297,7 @@
         } else {
             // if it's in progress, suspend it until we get invoked later.
             // when it resumes, the CPS caller behaves as if this method returned with the resume value
-            Continuable.suspend(methodName, new ThreadTaskImpl(context));
+            Continuable.suspend(name, new ThreadTaskImpl(context));
 
             // the above method throws an exception to unwind the call stack, and
             // the control then goes back to CpsFlowExecution.runNextChunk
@@ -400,7 +393,7 @@
                 ud = new UninstantiatedDescribable(symbol, null, dargs);
                 margs.put(p.getName(),ud);
 
-                return invokeStep(metaStep,new NamedArgsAndClosure(margs,args.body), symbol);
+                return invokeStep(metaStep, symbol, new NamedArgsAndClosure(margs, args.body));
             } catch (Exception e) {
                 throw new IllegalArgumentException("Failed to prepare "+symbol+" step",e);
             }
