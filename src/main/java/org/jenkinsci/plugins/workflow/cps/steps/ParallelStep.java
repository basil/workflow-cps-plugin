package org.jenkinsci.plugins.workflow.cps.steps;

import com.cloudbees.groovy.cps.Outcome;

import groovy.lang.Closure;
import hudson.AbortException;
import hudson.Extension;
import hudson.model.Result;
import hudson.model.TaskListener;
import java.io.IOException;

import org.jenkinsci.plugins.workflow.cps.CpsVmThreadOnly;
import org.jenkinsci.plugins.workflow.cps.persistence.PersistIn;
import org.jenkinsci.plugins.workflow.steps.BodyExecutionCallback;
import org.jenkinsci.plugins.workflow.steps.FlowInterruptedException;
import org.jenkinsci.plugins.workflow.steps.Step;
import org.jenkinsci.plugins.workflow.steps.StepContext;
import org.jenkinsci.plugins.workflow.steps.StepDescriptor;
import org.jenkinsci.plugins.workflow.steps.StepExecution;

import java.io.Serializable;
import java.util.ArrayList;
import java.util.Collections;
import java.util.Comparator;
import java.util.HashMap;
import java.util.LinkedHashMap;
import java.util.LinkedHashSet;
import java.util.List;
import java.util.Map;
import java.util.Map.Entry;
import java.util.Set;
import java.util.TreeMap;
import java.util.logging.Level;
import java.util.logging.Logger;

import static org.jenkinsci.plugins.workflow.cps.persistence.PersistenceContext.*;

/**
 * CPS-specific {@link Step} implementation that executes multiple closures in parallel.
 *
 * TODO: somehow needs to declare that this only works with CpsFlowExecution.
 *
 * @author Kohsuke Kawaguchi
 */
public class ParallelStep extends Step {

    private static final Logger LOGGER = Logger.getLogger(ParallelStep.class.getName());

    /** should a failure in a parallel branch terminate other still executing branches. */
    private final boolean failFast;

    /** Whether or not the worst failure in a parallel branch should be propagated when joining. **/
    private final boolean propagateWorst;

    /**
     * All the sub-workflows as {@link Closure}s, keyed by their names.
     */
    /*package*/ final transient Map<String,Closure> closures;

    public ParallelStep(Map<String, Closure> closures, boolean failFast, boolean propagateWorst) {
        this.closures = closures;
        this.failFast = failFast;
        this.propagateWorst = propagateWorst;
    }

    /** @deprecated Use {@link #ParallelStep(Map, boolean, boolean)} in typical cases. */
    @Deprecated
    public ParallelStep(Map<String,Closure> closures, boolean failFast) {
        this.closures = closures;
        this.failFast = failFast;
        this.propagateWorst = false;
    }

    @Override
    @CpsVmThreadOnly("CPS program calls this, which is run by CpsVmThread")
    public StepExecution start(StepContext context) throws Exception {
        return new ParallelStepExecution(this, context);
    }

    /*package*/ boolean isFailFast() {
        return failFast;
    }

    /*package*/ boolean isPropagateWorst() {
        return propagateWorst;
    }

    @PersistIn(PROGRAM)
    static class ResultHandler implements Serializable {
        private final StepContext context;
        private final ParallelStepExecution stepExecution;
        private final boolean failFast;
        private final boolean propagateWorst;
        /** Have we called stop on the StepExecution? */
        private boolean stopSent = false;
        /** If we fail fast, we need to record the first failure. Use a linked hash set to maintain insertion order. */
        private final LinkedHashSet<Throwable> failures = new LinkedHashSet<>();

        /**
         * Collect the results of sub-workflows as they complete.
         * The key set is fully populated from the beginning.
         */
        private final Map<String,Outcome> outcomes = new HashMap<>();

        ResultHandler(
                StepContext context,
                ParallelStepExecution parallelStepExecution,
                boolean failFast,
                boolean propagateWorst) {
            this.context = context;
            this.stepExecution = parallelStepExecution;
            this.failFast = failFast;
            this.propagateWorst = propagateWorst;
        }

        Callback callbackFor(String name) {
            outcomes.put(name, null);
            return new Callback(this, name);
        }

        private void stopSent() {
            stopSent = true;
        }

        private boolean isStopSent() {
            return stopSent;
        }

        private static class Callback extends BodyExecutionCallback {

            private final ResultHandler handler;
            private final String name;

            Callback(ResultHandler handler, String name) {
                this.handler = handler;
                this.name = name;
            }

            @Override
            public void onSuccess(StepContext context, Object result) {
                handler.outcomes.put(name, new Outcome(result, null));
                checkAllDone(false);
            }

            @Override
            public void onFailure(StepContext context, Throwable t) {
                handler.outcomes.put(name, new Outcome(null, t));
                try {
                    context.get(TaskListener.class).getLogger().println("Failed in branch " + name);
                } catch (IOException | InterruptedException x) {
                    LOGGER.log(Level.WARNING, null, x);
                }
<<<<<<< HEAD
                /*
                 * Use a set because we may be encountering the same abort being delivered across
                 * branches.
                 */
                handler.failures.add(t);
=======
                if (handler.originalFailure == null) {
                    handler.originalFailure = new SimpleEntry<>(name, t);
                } else {
                    Throwable originalT = handler.originalFailure.getValue();
                    if (t != originalT) { // could be the same abort being delivered across branches
                        originalT.addSuppressed(t);
                    }
                }
>>>>>>> 21e9bb38
                checkAllDone(true);
            }

            private void checkAllDone(boolean stepFailed) {
                Map<String,Object> success = new HashMap<>();
                for (Entry<String,Outcome> e : handler.outcomes.entrySet()) {
                    Outcome o = e.getValue();

                    if (o==null) {
                        // some of the results are not yet ready
                        if (stepFailed && handler.failFast && ! handler.isStopSent()) {
                            handler.stopSent();
                            try {
                                handler.stepExecution.stop(new FailFastException());
                            }
                            catch (Exception ignored) {
                                // ignored.
                            }
                        }
                        return;
                    }
                    if (o.isFailure()) {
                        if (handler.failures.isEmpty()) {
                            // in case the plugin is upgraded whilst a parallel step is running
<<<<<<< HEAD
                            handler.failures.add(e.getValue().getAbnormal());
=======
                            handler.originalFailure = new SimpleEntry<>(e.getKey(), e.getValue().getAbnormal());
>>>>>>> 21e9bb38
                        }
                        // recorded in the onFailure
                    } else {
                        success.put(e.getKey(), o.getNormal());
                    }
                }
                // all done
                List<Throwable> toAttach = new ArrayList<>(handler.failures);
                if (handler.propagateWorst) {
                    Collections.sort(toAttach, new ThrowableComparator(handler.failures));
                }
                if (!toAttach.isEmpty()) {
                    Throwable head = toAttach.get(0);
                    for (int i = 1; i < toAttach.size(); i++) {
                        head.addSuppressed(toAttach.get(i));
                    }
                    handler.context.onFailure(head);
                } else {
                    handler.context.onSuccess(success);
                }
            }
            
            private static final long serialVersionUID = 1L;
        }

        static final class ThrowableComparator implements Comparator<Throwable>, Serializable {

            private final LinkedHashSet<Throwable> insertionOrder;

            ThrowableComparator() {
                this.insertionOrder = new LinkedHashSet<>();
            }

            ThrowableComparator(LinkedHashSet<Throwable> insertionOrder) {
                this.insertionOrder = insertionOrder;
            }

            @Override
            public int compare(Throwable t1, Throwable t2) {
                if (!(t1 instanceof FlowInterruptedException)
                        && t2 instanceof FlowInterruptedException) {
                    // FlowInterruptedException is always higher than any other exception.
                    return -1;
                } else if (t1 instanceof FlowInterruptedException
                        && !(t2 instanceof FlowInterruptedException)) {
                    // FlowInterruptedException is always higher than any other exception.
                    return 1;
                } else if (!(t1 instanceof AbortException) && t2 instanceof AbortException) {
                    // AbortException is always higher than any exception other than
                    // FlowInterruptedException.
                    return -1;
                } else if (t1 instanceof AbortException && !(t2 instanceof AbortException)) {
                    // AbortException is always higher than any exception other than
                    // FlowInterruptedException.
                    return 1;
                } else if (t1 instanceof FlowInterruptedException
                        && t2 instanceof FlowInterruptedException) {
                    // Two FlowInterruptedExceptions are compared by their results.
                    FlowInterruptedException fie1 = (FlowInterruptedException) t1;
                    FlowInterruptedException fie2 = (FlowInterruptedException) t2;
                    Result r1 = fie1.getResult();
                    Result r2 = fie2.getResult();
                    if (r1.isWorseThan(r2)) {
                        return -1;
                    } else if (r1.isBetterThan(r2)) {
                        return 1;
                    }
                } else if (insertionOrder.contains(t1) && insertionOrder.contains(t2)) {
                    // Break ties by insertion order. Earlier errors are worse.
                    List<Throwable> insertionOrderList = new ArrayList<>(insertionOrder);
                    int index1 = insertionOrderList.indexOf(t1);
                    int index2 = insertionOrderList.indexOf(t2);
                    if (index1 < index2) {
                        return -1;
                    } else if (index1 > index2) {
                        return 1;
                    }
                }
                return 0;
            }
        }

        private static final long serialVersionUID = 1L;
    }

    /** Internal exception that is only used internally to abort a parallel body in the case of a failFast body failing. */
    private static final class FailFastException extends Exception {
        private static final long serialVersionUID = 1L;
    }

    @Extension
    public static class DescriptorImpl extends StepDescriptor {
        private static final String FAIL_FAST_FLAG = "failFast";
        private static final String PROPAGATE_WORST_FLAG = "propagateWorst";

        @Override
        public String getFunctionName() {
            return "parallel";
        }

        @Override
        public Step newInstance(Map<String,Object> arguments) {
            boolean failFast = false;
<<<<<<< HEAD
            boolean propagateWorst = false;
            Map<String,Closure<?>> closures = new LinkedHashMap<String, Closure<?>>();
=======
            Map<String,Closure<?>> closures = new LinkedHashMap<>();
>>>>>>> 21e9bb38
            for (Entry<String,Object> e : arguments.entrySet()) {
                if ((e.getValue() instanceof Closure)) {
                    closures.put(e.getKey(), (Closure<?>)e.getValue());
                }
                else if (FAIL_FAST_FLAG.equals(e.getKey()) && e.getValue() instanceof Boolean) {
                    failFast = (Boolean)e.getValue();
                } else if (PROPAGATE_WORST_FLAG.equals(e.getKey())
                        && e.getValue() instanceof Boolean) {
                    propagateWorst = (Boolean) e.getValue();
                }
                else {
                    throw new IllegalArgumentException(
                            "Expected a closure, failFast, or propagateWorst but found "
                                    + e.getKey()
                                    + "="
                                    + e.getValue());
                }
                if (failFast && propagateWorst) {
                    throw new IllegalArgumentException(
                            "failFast and propagateWorst are mutually exclusive");
                }
            }
            return new ParallelStep((Map) closures, failFast, propagateWorst);
        }

        @Override public Map<String,Object> defineArguments(Step step) throws UnsupportedOperationException {
            ParallelStep ps = (ParallelStep) step;
            Map<String,Object> retVal = new TreeMap<>(ps.closures);
            if (ps.failFast) {
                retVal.put(FAIL_FAST_FLAG, Boolean.TRUE);
            }
            if (ps.propagateWorst) {
                retVal.put(PROPAGATE_WORST_FLAG, Boolean.TRUE);
            }
            return retVal;
        }

        @Override
        public Set<Class<?>> getRequiredContext() {
            return Collections.<Class<?>>singleton(TaskListener.class);
        }

        /**
         * Block arguments would have to be wrapped into a list and passed as such.
         * It doesn't make sense to do the following as it is single-thread:
         *
         * <pre>
         * parallel {
         *      foo();
         * }
         * </pre>
         */
        @Override
        public boolean takesImplicitBlockArgument() {
            return false;
        }

        @Override
        public String getDisplayName() {
            return "Execute in parallel";
        }
    }
}<|MERGE_RESOLUTION|>--- conflicted
+++ resolved
@@ -150,22 +150,11 @@
                 } catch (IOException | InterruptedException x) {
                     LOGGER.log(Level.WARNING, null, x);
                 }
-<<<<<<< HEAD
                 /*
                  * Use a set because we may be encountering the same abort being delivered across
                  * branches.
                  */
                 handler.failures.add(t);
-=======
-                if (handler.originalFailure == null) {
-                    handler.originalFailure = new SimpleEntry<>(name, t);
-                } else {
-                    Throwable originalT = handler.originalFailure.getValue();
-                    if (t != originalT) { // could be the same abort being delivered across branches
-                        originalT.addSuppressed(t);
-                    }
-                }
->>>>>>> 21e9bb38
                 checkAllDone(true);
             }
 
@@ -190,11 +179,7 @@
                     if (o.isFailure()) {
                         if (handler.failures.isEmpty()) {
                             // in case the plugin is upgraded whilst a parallel step is running
-<<<<<<< HEAD
                             handler.failures.add(e.getValue().getAbnormal());
-=======
-                            handler.originalFailure = new SimpleEntry<>(e.getKey(), e.getValue().getAbnormal());
->>>>>>> 21e9bb38
                         }
                         // recorded in the onFailure
                     } else {
@@ -298,12 +283,8 @@
         @Override
         public Step newInstance(Map<String,Object> arguments) {
             boolean failFast = false;
-<<<<<<< HEAD
             boolean propagateWorst = false;
-            Map<String,Closure<?>> closures = new LinkedHashMap<String, Closure<?>>();
-=======
             Map<String,Closure<?>> closures = new LinkedHashMap<>();
->>>>>>> 21e9bb38
             for (Entry<String,Object> e : arguments.entrySet()) {
                 if ((e.getValue() instanceof Closure)) {
                     closures.put(e.getKey(), (Closure<?>)e.getValue());
