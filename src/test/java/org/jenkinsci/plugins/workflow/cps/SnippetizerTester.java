--- conflicted
+++ resolved
@@ -97,11 +97,7 @@
         s.o = new DSL(new DummyOwner()) {
             // for testing, instead of executing the step just return an instantiated Step
             @Override
-<<<<<<< HEAD
-            protected Object invokeStep(StepDescriptor d, Object args, String methodName) {
-=======
             protected Object invokeStep(StepDescriptor d, String name, Object args) {
->>>>>>> f610f0bc
                 try {
                     return d.newInstance(parseArgs(args, d).namedArgs);
                 } catch (Exception e) {
