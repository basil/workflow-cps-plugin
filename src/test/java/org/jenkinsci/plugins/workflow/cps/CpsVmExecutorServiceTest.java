--- conflicted
+++ resolved
@@ -31,7 +31,6 @@
 import org.junit.Before;
 import org.junit.BeforeClass;
 import org.junit.ClassRule;
-import org.junit.Ignore;
 import org.junit.Test;
 import org.jvnet.hudson.test.BuildWatcher;
 import org.jvnet.hudson.test.Issue;
@@ -120,7 +119,6 @@
         r.assertLogContains(CpsVmExecutorService.mismatchMessage("WorkflowScript", "shouldBomb", null, "writeFile"), r.buildAndAssertSuccess(p));
     }
 
-<<<<<<< HEAD
     @Issue("JENKINS-31314")
     @Test public void wrongCatcherNonCPSWrapperStep() throws Exception {
         p.setDefinition(new CpsFlowDefinition("@NonCPS def bad() {polygon(17) {}}; bad()", true));
@@ -178,27 +176,14 @@
         r.assertLogNotContains("methodMissing", b);
     }
 
-    @Ignore
-=======
     @Issue("JENKINS-58620")
     @Test public void wrongCatcherGroovyShellEvaluate() throws Exception {
-        boolean origFailOnMismatch = CpsVmExecutorService.FAIL_ON_MISMATCH;
-        CpsVmExecutorService.FAIL_ON_MISMATCH = false;
-        try {
-            WorkflowJob p = r.createProject(WorkflowJob.class, "p");
-            errors.checkSucceeds(() -> {
-                p.setDefinition(new CpsFlowDefinition("org.jenkinsci.plugins.workflow.cps.CpsThread.current().getExecution().getShell().evaluate('echo \"Goofy\"', 'X.groovy')", false));
-                WorkflowRun b = r.buildAndAssertSuccess(p);
-                r.assertLogContains("Goofy", b);
-                r.assertLogNotContains("expected to call", b);
-                return null;
-            });
-        } finally {
-            CpsVmExecutorService.FAIL_ON_MISMATCH = origFailOnMismatch;
-        }
-    }
-
->>>>>>> cc41b33d
+        p.setDefinition(new CpsFlowDefinition("org.jenkinsci.plugins.workflow.cps.CpsThread.current().getExecution().getShell().evaluate('echo \"Goofy\"', 'X.groovy')", false));
+        WorkflowRun b = r.buildAndAssertSuccess(p);
+        r.assertLogContains("Goofy", b);
+        r.assertLogNotContains("expected to call", b);
+    }
+
     @Issue("JENKINS-58407")
     @Test public void closureInvokeAsPropertyShouldBeTreatedAsClosureCall() throws Exception {
         p.setDefinition(new CpsFlowDefinition(
@@ -210,7 +195,6 @@
         r.assertLogNotContains(CpsVmExecutorService.mismatchMessage("C", "x", "org.jenkinsci.plugins.workflow.cps.CpsClosure2", "call"), b);
     }
 
-    @Ignore
     @Issue("JENKINS-58407")
     @Test public void closureInvokeAsMapShouldBeTreatedAsClosureCall() throws Exception {
         p.setDefinition(new CpsFlowDefinition(
