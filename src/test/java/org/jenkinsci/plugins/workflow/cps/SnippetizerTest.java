/*
 * The MIT License
 *
 * Copyright 2014 Jesse Glick.
 *
 * Permission is hereby granted, free of charge, to any person obtaining a copy
 * of this software and associated documentation files (the "Software"), to deal
 * in the Software without restriction, including without limitation the rights
 * to use, copy, modify, merge, publish, distribute, sublicense, and/or sell
 * copies of the Software, and to permit persons to whom the Software is
 * furnished to do so, subject to the following conditions:
 *
 * The above copyright notice and this permission notice shall be included in
 * all copies or substantial portions of the Software.
 *
 * THE SOFTWARE IS PROVIDED "AS IS", WITHOUT WARRANTY OF ANY KIND, EXPRESS OR
 * IMPLIED, INCLUDING BUT NOT LIMITED TO THE WARRANTIES OF MERCHANTABILITY,
 * FITNESS FOR A PARTICULAR PURPOSE AND NONINFRINGEMENT. IN NO EVENT SHALL THE
 * AUTHORS OR COPYRIGHT HOLDERS BE LIABLE FOR ANY CLAIM, DAMAGES OR OTHER
 * LIABILITY, WHETHER IN AN ACTION OF CONTRACT, TORT OR OTHERWISE, ARISING FROM,
 * OUT OF OR IN CONNECTION WITH THE SOFTWARE OR THE USE OR OTHER DEALINGS IN
 * THE SOFTWARE.
 */

package org.jenkinsci.plugins.workflow.cps;

import groovy.lang.GroovyShell;
import hudson.model.BooleanParameterDefinition;
import hudson.model.BooleanParameterValue;
import hudson.model.FreeStyleProject;
import hudson.model.ParametersDefinitionProperty;
import hudson.model.StringParameterDefinition;
import hudson.model.StringParameterValue;
import hudson.tasks.ArtifactArchiver;
import org.jenkinsci.Symbol;
import org.jenkinsci.plugins.structs.describable.DescribableModel;
import org.jenkinsci.plugins.workflow.cps.steps.ParallelStep;
import org.jenkinsci.plugins.workflow.steps.CatchErrorStep;
import org.jenkinsci.plugins.workflow.steps.CoreStep;
import org.jenkinsci.plugins.workflow.steps.EchoStep;
import org.jenkinsci.plugins.workflow.steps.PwdStep;
import org.jenkinsci.plugins.workflow.support.steps.ExecutorStep;
import org.jenkinsci.plugins.workflow.support.steps.StageStep;
import org.jenkinsci.plugins.workflow.support.steps.WorkspaceStep;
import org.jenkinsci.plugins.workflow.support.steps.build.BuildTriggerStep;
import org.jenkinsci.plugins.workflow.support.steps.input.InputStep;
import org.jenkinsci.plugins.workflow.testMetaStep.Colorado;
import org.jenkinsci.plugins.workflow.testMetaStep.Hawaii;
import org.jenkinsci.plugins.workflow.testMetaStep.Island;
import org.jenkinsci.plugins.workflow.testMetaStep.MonomorphicData;
import org.jenkinsci.plugins.workflow.testMetaStep.MonomorphicDataWithSymbol;
import org.jenkinsci.plugins.workflow.testMetaStep.MonomorphicListStep;
import org.jenkinsci.plugins.workflow.testMetaStep.MonomorphicListWithSymbolStep;
import org.jenkinsci.plugins.workflow.testMetaStep.MonomorphicStep;
import org.jenkinsci.plugins.workflow.testMetaStep.MonomorphicWithSymbolStep;
import org.jenkinsci.plugins.workflow.testMetaStep.Oregon;
import org.jenkinsci.plugins.workflow.testMetaStep.StateMetaStep;
import org.jenkinsci.plugins.workflow.testMetaStep.chemical.CarbonMonoxide;
import org.jenkinsci.plugins.workflow.testMetaStep.chemical.DetectionMetaStep;
import org.junit.ClassRule;
import org.junit.Test;
import org.jvnet.hudson.test.Email;
import org.jvnet.hudson.test.Issue;
import org.jvnet.hudson.test.JenkinsRule;
import org.jvnet.hudson.test.MockFolder;

import java.util.ArrayList;
import java.util.Arrays;
import java.util.List;
import java.util.logging.Level;

import static org.hamcrest.CoreMatchers.*;
import org.jenkinsci.plugins.workflow.testMetaStep.Circle;
import org.jenkinsci.plugins.workflow.testMetaStep.CurveMetaStep;
import org.jenkinsci.plugins.workflow.testMetaStep.Polygon;
import static org.junit.Assert.*;
import org.jvnet.hudson.test.LoggerRule;
import org.kohsuke.stapler.NoStaplerConstructorException;

// TODO these tests would better be moved to the respective plugins

public class SnippetizerTest {

    @ClassRule
    public static JenkinsRule r = new JenkinsRule();

    @ClassRule
    public static LoggerRule logging = new LoggerRule().record(DescribableModel.class, Level.ALL);

    private static SnippetizerTester st = new SnippetizerTester(r);

    @Test public void basics() throws Exception {
        st.assertRoundTrip(new EchoStep("hello world"), "echo 'hello world'");
        StageStep s = new StageStep("Build");
        st.assertRoundTrip(s, "stage 'Build'");
        s.concurrency = 1;
        st.assertRoundTrip(s, "stage concurrency: 1, name: 'Build'");
    }

    @Email("https://groups.google.com/forum/#!topicsearchin/jenkinsci-users/workflow/jenkinsci-users/DJ15tkEQPw0")
    @Test public void noArgStep() throws Exception {
        st.assertRoundTrip(new PwdStep(), "pwd()");
    }

    @Test public void coreStep() throws Exception {
        ArtifactArchiver aa = new ArtifactArchiver("x.jar");
        aa.setAllowEmptyArchive(true);
        if (ArtifactArchiver.DescriptorImpl.class.isAnnotationPresent(Symbol.class)) {
            st.assertRoundTrip(new CoreStep(aa), "step archiveArtifacts(allowEmptyArchive: true, artifacts: 'x.jar')");
        } else { // TODO 2.x delete
            st.assertRoundTrip(new CoreStep(aa), "step([$class: 'ArtifactArchiver', allowEmptyArchive: true, artifacts: 'x.jar'])");
        }
    }

    @Test public void coreStep2() throws Exception {
        if (ArtifactArchiver.DescriptorImpl.class.isAnnotationPresent(Symbol.class)) {
            st.assertRoundTrip(new CoreStep(new ArtifactArchiver("x.jar")), "step archiveArtifacts('x.jar')");
        } else { // TODO 2.x delete
            st.assertRoundTrip(new CoreStep(new ArtifactArchiver("x.jar")), "step([$class: 'ArtifactArchiver', artifacts: 'x.jar'])");
        }
    }

    @Test public void recursiveSymbolUse() throws Exception {
        Island hawaii = new Island(new Island(new Island(),null),new Island());
        st.assertRoundTrip(new StateMetaStep(new Hawaii(hawaii)), "hawaii island(lhs: island(lhs: island()), rhs: island())");
    }

    @Test public void collisionWithStep() throws Exception {
        // this cannot use "or()" due to a collision with OrStep
        st.assertRoundTrip(new StateMetaStep(new Oregon()), "state([$class: 'Oregon'])");
    }

    @Test public void collisionWithAnotherMetaStep() throws Exception {
        // neither should produce "CO()" because that would prevent disambiguation
        st.assertRoundTrip(new StateMetaStep(new Colorado()), "state CO()");
        st.assertRoundTrip(new DetectionMetaStep(new CarbonMonoxide()), "detect CO()");
    }

    @Test public void blockSteps() throws Exception {
        st.assertRoundTrip(new ExecutorStep(null), "node {\n    // some block\n}");
        st.assertRoundTrip(new ExecutorStep("linux"), "node('linux') {\n    // some block\n}");
        st.assertRoundTrip(new WorkspaceStep(null), "ws {\n    // some block\n}");
        st.assertRoundTrip(new WorkspaceStep("loc"), "ws('loc') {\n    // some block\n}");
    }

    @Issue("JENKINS-29922")
    @Test public void blockMetaSteps() throws Exception {
        st.assertRoundTrip(new CurveMetaStep(new Circle()), "circle {\n    // some block\n}");
        st.assertRoundTrip(new CurveMetaStep(new Polygon(5)), "polygon(5) {\n    // some block\n}");
    }

    @Test public void escapes() throws Exception {
        st.assertRoundTrip(new EchoStep("Bob's message \\/ here"), "echo 'Bob\\'s message \\\\/ here'");
    }

    @Test public void multilineStrings() throws Exception {
        st.assertRoundTrip(new EchoStep("echo hello\necho 1/2 way\necho goodbye"), "echo '''echo hello\necho 1/2 way\necho goodbye'''");
    }

    @Test public void buildTriggerStep() throws Exception {
        BuildTriggerStep step = new BuildTriggerStep("downstream");
        st.assertRoundTrip(step, "build 'downstream'");
        step.setParameters(Arrays.asList(new StringParameterValue("branch", "default"), new BooleanParameterValue("correct", true)));
        if (StringParameterDefinition.DescriptorImpl.class.isAnnotationPresent(Symbol.class)) {
            st.assertRoundTrip(step, "build job: 'downstream', parameters: [string(name: 'branch', value: 'default'), booleanParam(name: 'correct', value: true)]");
        } else { // TODO 2.x delete
            st.assertRoundTrip(step, "build job: 'downstream', parameters: [[$class: 'StringParameterValue', name: 'branch', value: 'default'], [$class: 'BooleanParameterValue', name: 'correct', value: true]]");
        }
    }

    @Issue("JENKINS-25779")
    @Test public void defaultValues() throws Exception {
        st.assertRoundTrip(new InputStep("Ready?"), "input 'Ready?'");
    }

    @Issue("JENKINS-29922")
    @Test public void getQuasiDescriptors() throws Exception {
        String quasiDescriptors = new Snippetizer().getQuasiDescriptors(false).toString();
        assertThat(quasiDescriptors, containsString("circle=Circle"));
        assertThat(quasiDescriptors, containsString("polygon=Polygon"));
        assertThat(quasiDescriptors, containsString("CO=CarbonMonoxide"));
        assertThat("State.moderate currently disqualifies this metastep", quasiDescriptors, not(containsString("california=California")));
    }

    @Test public void generateSnippet() throws Exception {
        st.assertGenerateSnippet("{'stapler-class':'" + EchoStep.class.getName() + "', 'message':'hello world'}", "echo 'hello world'", null);
        st.assertGenerateSnippet("{'stapler-class':'" + Circle.class.getName() + "'}", "circle {\n    // some block\n}", null);
        st.assertGenerateSnippet("{'stapler-class':'" + Polygon.class.getName() + "', 'n':5}", "polygon(5) {\n    // some block\n}", null);
        st.assertGenerateSnippet("{'stapler-class':'" + CarbonMonoxide.class.getName() + "'}", "detect CO()", null);
    }

    @Issue("JENKINS-26093")
    @Test public void generateSnippetForBuildTrigger() throws Exception {
        MockFolder d1 = r.createFolder("d1");
        FreeStyleProject ds = d1.createProject(FreeStyleProject.class, "ds");
        MockFolder d2 = r.createFolder("d2");
        // Really this would be a WorkflowJob, but we cannot depend on that here, and it should not matter since we are just looking for Job:
        FreeStyleProject us = d2.createProject(FreeStyleProject.class, "us");
        ds.addProperty(new ParametersDefinitionProperty(new StringParameterDefinition("key", ""), new BooleanParameterDefinition("flag", false, "")));
        String snippet;
        if (StringParameterDefinition.DescriptorImpl.class.isAnnotationPresent(Symbol.class)) {
            snippet = "build job: '../d1/ds', parameters: [string(name: 'key', value: 'stuff'), booleanParam(name: 'flag', value: true)]";
        } else { // TODO 2.x delete
            snippet = "build job: '../d1/ds', parameters: [[$class: 'StringParameterValue', name: 'key', value: 'stuff'], [$class: 'BooleanParameterValue', name: 'flag', value: true]]";
        }
        st.assertGenerateSnippet("{'stapler-class':'" + BuildTriggerStep.class.getName() + "', 'job':'../d1/ds', 'parameter': [{'name':'key', 'value':'stuff'}, {'name':'flag', 'value':true}]}", snippet, us.getAbsoluteUrl() + "configure");
    }

    @Issue("JENKINS-29739")
    @Test public void generateSnippetForBuildTriggerSingle() throws Exception {
        FreeStyleProject ds = r.jenkins.createProject(FreeStyleProject.class, "ds1");
        FreeStyleProject us = r.jenkins.createProject(FreeStyleProject.class, "us1");
        ds.addProperty(new ParametersDefinitionProperty(new StringParameterDefinition("key", "")));
        String snippet;
        if (StringParameterDefinition.DescriptorImpl.class.isAnnotationPresent(Symbol.class)) {
            snippet = "build job: 'ds1', parameters: [string(name: 'key', value: 'stuff')]";
        } else { // TODO 2.x delete
            snippet = "build job: 'ds1', parameters: [[$class: 'StringParameterValue', name: 'key', value: 'stuff']]";
        }
        st.assertGenerateSnippet("{'stapler-class':'" + BuildTriggerStep.class.getName() + "', 'job':'ds1', 'parameter': {'name':'key', 'value':'stuff'}}", snippet, us.getAbsoluteUrl() + "configure");
    }

    @Test public void generateSnippetForBuildTriggerNone() throws Exception {
        FreeStyleProject ds = r.jenkins.createProject(FreeStyleProject.class, "ds0");
        FreeStyleProject us = r.jenkins.createProject(FreeStyleProject.class, "us0");
        st.assertGenerateSnippet("{'stapler-class':'" + BuildTriggerStep.class.getName() + "', 'job':'ds0'}", "build 'ds0'", us.getAbsoluteUrl() + "configure");
    }

    @Test public void generateSnippetAdvancedDeprecated() throws Exception {
        st.assertGenerateSnippet("{'stapler-class':'" + CatchErrorStep.class.getName() + "'}", "// " + Messages.Snippetizer_this_step_should_not_normally_be_used_in() + "\ncatchError {\n    // some block\n}", null);
    }

    @Issue("JENKINS-26126")
    @Test public void doDslRef() throws Exception {
        JenkinsRule.WebClient wc = r.createWebClient();
        String html = wc.goTo(Snippetizer.ACTION_URL + "/html").getWebResponse().getContentAsString();
        assertThat("text from LoadStep/help-path.html is included", html, containsString("the Groovy file to load"));
        assertThat("SubversionSCM.workspaceUpdater is mentioned as an attribute of a value of GenericSCMStep.delegate", html, containsString("workspaceUpdater"));
        assertThat("CheckoutUpdater is mentioned as an option", html, containsString("CheckoutUpdater"));
        assertThat("content is written to the end", html, containsString("</body></html>"));
    }

    @Issue("JENKINS-35395")
    @Test public void doGlobalsRef() throws Exception {
        JenkinsRule.WebClient wc = r.createWebClient();
        String html = wc.goTo(Snippetizer.ACTION_URL + "/globals").getWebResponse().getContentAsString();
        assertThat("text from RunWrapperBinder/help.jelly is included", html, containsString("may be used to refer to the currently running build"));
        assertThat("content is written to the end", html, containsString("</body></html>"));
    }

    @Issue("JENKINS-26126")
    @Test public void doGdsl() throws Exception {
        JenkinsRule.WebClient wc = r.createWebClient();
        String gdsl = wc.goTo(Snippetizer.ACTION_URL + "/gdsl", "text/plain").getWebResponse().getContentAsString();
        assertThat("Description is included as doc", gdsl, containsString("Build a job"));
        assertThat("Timeout step appears", gdsl, containsString("name: 'timeout'"));

        // Verify valid groovy syntax.
        GroovyShell shell = new GroovyShell(r.jenkins.getPluginManager().uberClassLoader);
        shell.parse(gdsl);
    }

    @Issue("JENKINS-26126")
    @Test public void doDsld() throws Exception {
        JenkinsRule.WebClient wc = r.createWebClient();
        String dsld = wc.goTo(Snippetizer.ACTION_URL + "/dsld", "text/plain").getWebResponse().getContentAsString();
        assertThat("Description is included as doc", dsld, containsString("Build a job"));
        assertThat("Timeout step appears", dsld, containsString("name: 'timeout'"));

        // Verify valid groovy sntax.
        GroovyShell shell = new GroovyShell(r.jenkins.getPluginManager().uberClassLoader);
        shell.parse(dsld);
    }

<<<<<<< HEAD
    @Issue("JENKINS-29711")
    @Test
    public void monomorphic() throws Exception {
        MonomorphicStep monomorphicStep = new MonomorphicStep(new MonomorphicData("one", "two"));
        st.assertRoundTrip(monomorphicStep, "monomorphStep([firstArg: 'one', secondArg: 'two'])");
    }

    @Issue("JENKINS-29711")
    @Test
    public void monomorphicList() throws Exception {
        List<MonomorphicData> dataList = new ArrayList<>();
        dataList.add(new MonomorphicData("one", "two"));
        dataList.add(new MonomorphicData("three", "four"));
        MonomorphicListStep monomorphicStep = new MonomorphicListStep(dataList);
        st.assertRoundTrip(monomorphicStep, "monomorphListStep([[firstArg: 'one', secondArg: 'two'], [firstArg: 'three', secondArg: 'four']])");
    }

    @Issue("JENKINS-29711")
    @Test
    public void monomorphicSymbol() throws Exception {
        MonomorphicWithSymbolStep monomorphicStep = new MonomorphicWithSymbolStep(new MonomorphicDataWithSymbol("one", "two"));
        st.assertRoundTrip(monomorphicStep, "monomorphWithSymbolStep monomorphSymbol(firstArg: 'one', secondArg: 'two')");
    }

    @Issue("JENKINS-29711")
    @Test
    public void monomorphicListSymbol() throws Exception {
        List<MonomorphicDataWithSymbol> dataList = new ArrayList<>();
        dataList.add(new MonomorphicDataWithSymbol("one", "two"));
        dataList.add(new MonomorphicDataWithSymbol("three", "four"));
        MonomorphicListWithSymbolStep monomorphicStep = new MonomorphicListWithSymbolStep(dataList);
        st.assertRoundTrip(monomorphicStep, "monomorphListSymbolStep([monomorphSymbol(firstArg: 'one', secondArg: 'two'), monomorphSymbol(firstArg: 'three', secondArg: 'four')])");
=======
    @Test
    public void noArgStepDocs() throws Exception {
        SnippetizerTester.assertDocGeneration(PwdStep.class);
    }

    @Test
    public void singleArgStepDocs() throws Exception {
        SnippetizerTester.assertDocGeneration(EchoStep.class);
    }

    @Test
    public void oneOrMoreArgsStepDocs() throws Exception {
        SnippetizerTester.assertDocGeneration(InputStep.class);
    }

    @Test
    public void buildStepDocs() throws Exception {
        SnippetizerTester.assertDocGeneration(BuildTriggerStep.class);
    }

    @Test
    public void coreStepDocs() throws Exception {
        SnippetizerTester.assertDocGeneration(CoreStep.class);
    }

    /**
     * An example of a step that will fail to generate docs correctly due to a lack of a {@link org.kohsuke.stapler.DataBoundConstructor}.
     */
    @Test(expected = NoStaplerConstructorException.class)
    public void parallelStepDocs() throws Exception {
        SnippetizerTester.assertDocGeneration(ParallelStep.class);
>>>>>>> 99e32421
    }
}<|MERGE_RESOLUTION|>--- conflicted
+++ resolved
@@ -272,7 +272,6 @@
         shell.parse(dsld);
     }
 
-<<<<<<< HEAD
     @Issue("JENKINS-29711")
     @Test
     public void monomorphic() throws Exception {
@@ -305,7 +304,8 @@
         dataList.add(new MonomorphicDataWithSymbol("three", "four"));
         MonomorphicListWithSymbolStep monomorphicStep = new MonomorphicListWithSymbolStep(dataList);
         st.assertRoundTrip(monomorphicStep, "monomorphListSymbolStep([monomorphSymbol(firstArg: 'one', secondArg: 'two'), monomorphSymbol(firstArg: 'three', secondArg: 'four')])");
-=======
+    }
+
     @Test
     public void noArgStepDocs() throws Exception {
         SnippetizerTester.assertDocGeneration(PwdStep.class);
@@ -337,6 +337,5 @@
     @Test(expected = NoStaplerConstructorException.class)
     public void parallelStepDocs() throws Exception {
         SnippetizerTester.assertDocGeneration(ParallelStep.class);
->>>>>>> 99e32421
     }
 }