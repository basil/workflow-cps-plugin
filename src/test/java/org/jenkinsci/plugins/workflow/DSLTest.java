--- conflicted
+++ resolved
@@ -148,7 +148,6 @@
         r.assertLogContains("constructible with compass and straightedge", b);
     }
 
-<<<<<<< HEAD
     /**
      * Tests the ability to execute a step with an unnamed monomorphic describable argument.
      */
@@ -172,7 +171,7 @@
         r.assertLogContains("First arg: one, second arg: two", b);
         r.assertLogContains("First arg: three, second arg: four", b);
     }
-=======
+
     @Test public void contextClassLoader() throws Exception {
         WorkflowJob p = r.jenkins.createProject(WorkflowJob.class, "p");
         p.setDefinition(new CpsFlowDefinition("try {def c = classLoad(getClass().name); error(/did not expect to be able to load ${c} from ${c.classLoader}/)} catch (ClassNotFoundException x) {echo(/good, got ${x}/)}", false));
@@ -195,6 +194,4 @@
         }
     }
 
-
->>>>>>> f06a64ff
 }