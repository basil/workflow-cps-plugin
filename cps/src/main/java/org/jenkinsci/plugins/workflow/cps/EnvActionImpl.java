--- conflicted
+++ resolved
@@ -78,16 +78,12 @@
                     return val;
                 }
             }
-<<<<<<< HEAD
-            return getEnvironment().get(propertyName);
-=======
             EnvVars environment = getEnvironment();
             EnvironmentExpander expander = CpsThread.current().getContextVariable(EnvironmentExpander.class);
             if (expander != null) {
                 expander.expand(environment);
             }
             return environment.get(propertyName);
->>>>>>> dc79c76d
         } catch (Exception x) {
             LOGGER.log(Level.WARNING, null, x);
             return null;
