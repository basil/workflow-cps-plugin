--- conflicted
+++ resolved
@@ -116,14 +116,10 @@
         Step s;
         boolean sync;
         try {
-<<<<<<< HEAD
+            s = d.newInstance(ps.namedArgs);
             StepExecution e = s.start(context);
             thread.setStep(e);
             sync = e.start();
-=======
-            s = d.newInstance(ps.namedArgs);
-            sync = s.start(context);
->>>>>>> 0ddba7f1
         } catch (Exception e) {
             context.onFailure(e);
             s = null;
